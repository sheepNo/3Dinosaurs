--- conflicted
+++ resolved
@@ -22,23 +22,15 @@
 
     def draw(self, projection, view, model, win=None, **param):
         assert win is not None
-<<<<<<< HEAD
         # rotation management
-        self.angle += 2 * int(glfw.get_key(win, self.key_left) == glfw.PRESS)
-        self.angle -= 2 * int(glfw.get_key(win, self.key_right) == glfw.PRESS)
+        # self.angle += 2 * int(glfw.get_key(win, self.key_left) == glfw.PRESS)
+        # self.angle -= 2 * int(glfw.get_key(win, self.key_right) == glfw.PRESS)
         # translation management
         sin, cos = sincos(self.angle)
-        new_z = -cos * int(glfw.get_key(win, self.key_forward) == glfw.PRESS)
-        new_x = -sin * int(glfw.get_key(win, self.key_forward) == glfw.PRESS)
+        # new_z = -cos * int(glfw.get_key(win, self.key_forward) == glfw.PRESS)
+        # new_x = -sin * int(glfw.get_key(win, self.key_forward) == glfw.PRESS)
         # new_z += cos * int(glfw.get_key(win, self.key_backward) == glfw.PRESS)
         # new_x += sin * int(glfw.get_key(win, self.key_backward) == glfw.PRESS)
-=======
-
-        if (glfw.get_time() > self.time and (glfw.get_key(win, self.key_forward) == glfw.PRESS)) :
-            glfw.set_time(0)
-        if (self.show and glfw.get_time() > self.time):
-            glfw.set_time(0)
->>>>>>> d17832df
 
         # rotation management
         self.angle += 2 * int(glfw.get_key(win, self.key_left) == glfw.PRESS)
@@ -51,7 +43,6 @@
         old_translation = translate(self.transform[0][3], self.transform[1][3], self.transform[2][3])
         translation = old_translation + translate(forward_vector[0], 0, forward_vector[2])
 
-<<<<<<< HEAD
         goalx = 0
         goaly = 0
 
@@ -71,10 +62,12 @@
         #
         # if self.interact and (glfw.get_key(win, self.key_forward) == glfw.RELEASE or glfw.get_key(win, self.key_toggle) == glfw.RELEASE or glfw.get_key(win, self.key_toggle2) == glfw.RELEASE):
         #     self.first_time = True
-        
 
 
-        self.transform = translation @ rotate(self.axis, self.angle)
+
+        # self.transform = translation @ rotate(self.axis, self.angle)
+        self.transform = translation @ rotation
+
 
         # call Node's draw method to pursue the hierarchical tree calling
         if self.show:
@@ -82,15 +75,7 @@
                 super().draw(projection, view, model, win=win, x=translation[0][3], z=translation[2][3], **param)
         else:
             if (glfw.get_key(win, self.key_toggle) == glfw.PRESS):
-                super().draw(projection, view, model, win=win, x=translation[0][3], z=translation[2][3], **param)
+                super().draw(projection, view, model, win=win, x=translation[0][3]/2, z=translation[2][3]/2, **param)
             # else:
             #     if (self.interact):
-            #         super().draw(projection, view, model, win=win, x=translation[0][3], z=translation[2][3], **param)
-=======
-        self.transform = translation @ rotation
-
-        # call Node's draw method to pursue the hierarchical tree calling
-        if ((glfw.get_key(win, self.key_toggle) == glfw.PRESS) != self.show):
-            # For whatever reason, we need to divide the coordinates by 2, the keyboard goes too far
-            super().draw(projection, view, model, win=win, x=translation[0][3]/2, z=translation[2][3]/2, **param)
->>>>>>> d17832df
+            #         super().draw(projection, view, model, win=win, x=translation[0][3], z=translation[2][3], **param)